--- conflicted
+++ resolved
@@ -77,13 +77,8 @@
         //attributes1.put("fragment.index", "1");
         runner.enqueue("Channel1.Device1.Tag10\n_System._ProjectTitle\n_System._TotalTagCount\n_System._DateTime\n_System._ActiveTagCount\n", attributes1);
         Map<String, String> attributes2 = new HashMap<String,String>();
-<<<<<<< HEAD
         attributes2.put("groupName", "FU-14");
-        runner.enqueue("Channel1.Device1.Tag1\nChannel1.Device1.Tag10000\nChannel1.Device1.Tag1001\nChannel1.Device1.Tag11\n",attributes2);
-=======
-        attributes2.put("groupName", "FU-13");
         runner.enqueue("Channel1.Device1.Tag1000\nChannel1.Device1.Tag10000\nChannel1.Device1.Tag1001\nChannel1.Device1.Tag10001\n",attributes2);
->>>>>>> b0603572
         Map<String, String> attributes3 = new HashMap<String,String>();
         attributes3.put("groupName", "FU-15");
         runner.enqueue("Channel1.Device1.Tag1\nChannel1.Device1.Tag10002\nChannel1.Device1.Tag10003\n",attributes3);
@@ -112,13 +107,8 @@
         //Server ns=0 -> ServerStatus (2256 parent) -> CurrentTime NodeId=2258  
         //runner.setProperty(PollOpcUaProcessor.NODE_ID_ATTRIBUTE, "ns=0;i=2259,ns=0;i=2258,ns=0;i=2259,ns=0;i=2258,ns=0;i=2259,ns=0;i=2258,ns=0;i=2259,ns=0;i=2258,ns=0;i=2259,ns=0;i=2258ns=0;i=2259,ns=0;i=2258,ns=0;i=2259,ns=0;i=2258,ns=0;i=2259,ns=0;i=2258,ns=0;i=2259,ns=0;i=2258,ns=0;i=2259,ns=0;i=2258ns=0;i=2259,ns=0;i=2258,ns=0;i=2259,ns=0;i=2258,ns=0;i=2259,ns=0;i=2258,ns=0;i=2259,ns=0;i=2258,ns=0;i=2259,ns=0;i=2258ns=0;i=2259,ns=0;i=2258,ns=0;i=2259,ns=0;i=2258,ns=0;i=2259,ns=0;i=2258,ns=0;i=2259,ns=0;i=2258,ns=0;i=2259,ns=0;i=2258");
         
-<<<<<<< HEAD
-        runner.setThreadCount(10);
-        runner.run(20,true,true);
-=======
         runner.setThreadCount(22);
         runner.run(40,true,true);
->>>>>>> b0603572
         
         //runner.assertQueueEmpty();
         flowFiles = runner.getFlowFilesForRelationship(QueryTagState.REL_SUCCESS);
